--- conflicted
+++ resolved
@@ -227,15 +227,9 @@
         sim_params[8] = sorted((-360, sim_params[8], 360))[1]
         # If the pixel size was set, ensure it was clamped
         if self.pix_size!=None:
-<<<<<<< HEAD
             sim_params[9]=sorted(0.9*self.pix_size,sim_params[9],
                                  1.1*self.pix_size)[1]
-        #sim_params[9] = sorted((0.05, sim_params[9], 0.40))[1]
-=======
-            sim_params[9]=sorted((0.9*self.pix_size,sim_params[9],
-                                 1.1*self.pix_size))[1]
         # Clamp blurring
->>>>>>> 51f9c2e4
         sim_params[10] = sorted((0, sim_params[10], 8))[1]
 
         # Simulate the image cell
